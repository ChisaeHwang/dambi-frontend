import { WorkSession } from "../types";
import { sessionStorageService } from "../utils";
import { timerService } from "./TimerService";

/**
 * 일렉트론 환경 감지 유틸리티 함수
 */
export const isElectronEnvironment = (): boolean => {
  return (
    typeof window !== "undefined" &&
    window.electron !== undefined &&
    typeof window.electron.onCaptureStatus === "function"
  );
};

/**
 * 브라우저 환경 감지 유틸리티 함수
 */
export const isBrowserEnvironment = (): boolean => {
  return !isElectronEnvironment();
};

/**
 * 일렉트론 캡처 상태와 WorkSession을 연동하는 어댑터
 */
export class ElectronSessionAdapter {
  private isActive: boolean = false;
  private captureData: any = null;
  private listeners: Array<() => void> = [];

  constructor() {
    // 일렉트론 환경에서만 초기화
    if (!isElectronEnvironment()) {
      console.log(
        "브라우저 환경에서는 ElectronSessionAdapter가 제한된 기능으로 동작합니다."
      );
      return;
    }

    // 일렉트론 이벤트 리스너 등록
    this.setupElectronListeners();

    // 초기 상태 확인
    this.checkInitialState();
  }

  /**
   * 일렉트론 이벤트 리스너 설정
   */
  private setupElectronListeners(): void {
    if (!window.electron) return;

    // 이벤트 리스너 직접 연결 대신 onCaptureStatus 사용
    if (window.electron.onCaptureStatus) {
      window.electron.onCaptureStatus((status: any) => {
        // 캡처 상태에 따라 처리
        if (status.isCapturing && !this.isActive) {
          // 캡처 시작됨
          this.isActive = true;
          this.captureData = status;

          // 이미 활성화된 세션이 있는지 확인
          const activeSession = timerService.getActiveSession();
<<<<<<< HEAD

          // 활성 세션이 없거나, 활성 세션이 electron 소스가 아니고 녹화 옵션이 활성화되지 않은 경우에만 새 녹화 세션 생성
          if (
            !activeSession ||
            (activeSession.source !== "electron" && !activeSession.isRecording)
          ) {
            // 새 세션 시작
            const title = status.windowTitle || "녹화 세션";
            const taskType = "녹화";
=======
          if (!activeSession) {
            // 활성 세션이 없는 경우 새 세션 시작
            const title = status.windowTitle || "화면 캡처";
            // 녹화 카테고리 대신 기본 카테고리 사용
            const taskType = "작업";
>>>>>>> b182805e
            timerService.startSession(title, taskType, "electron");
          }
          // 기존 세션이 있으면 해당 세션의 녹화 플래그만 업데이트
        } else if (!status.isCapturing && this.isActive) {
          // 캡처 중지됨
          this.isActive = false;
          this.captureData = null;

          // 작업 세션 종료 - 'electron' 소스 세션만 종료 (사용자가 시작한 세션은 그대로 유지)
          const activeSession = timerService.getActiveSession();
          if (activeSession && activeSession.source === "electron") {
            timerService.stopSession();
          }
        } else {
          // 상태 업데이트
          this.captureData = status;
        }

        // 리스너 알림
        this.notifyListeners();
      });
    }
  }

  /**
   * 초기 상태 확인
   */
  private async checkInitialState(): Promise<void> {
    if (!window.electron || !window.electron.getRecordingStatus) return;

    try {
      const status = await window.electron.getRecordingStatus();

      if (status && (status.isRecording || status.isCapturing)) {
        this.isActive = true;
        this.captureData = status;

        // 이전 세션 확인
        const activeSession = timerService.getActiveSession();
<<<<<<< HEAD

        // 활성 세션이 없거나, 활성 세션이 electron 소스가 아니고 녹화 옵션이 활성화되지 않은 경우에만 새 녹화 세션 생성
        if (
          !activeSession ||
          (activeSession.source !== "electron" && !activeSession.isRecording)
        ) {
          // 새 세션 시작
          const title = "녹화 세션";
          const taskType = "녹화";
=======
        if (!activeSession) {
          // 새 세션 시작 - 녹화 카테고리 대신 기본 카테고리 사용
          const title = "화면 캡처";
          const taskType = "작업";
>>>>>>> b182805e
          timerService.startSession(title, taskType, "electron");
        }
      }

      // 리스너 알림
      this.notifyListeners();
    } catch (error) {
      console.error("캡처 상태 확인 실패:", error);
    }
  }

  /**
   * 캡처 시작
   */
  async startCapture(windowId: number, options: any = {}): Promise<boolean> {
    if (!window.electron) return false;

    try {
      await window.electron.invoke("start-capture", windowId, options);
      return true;
    } catch (error) {
      console.error("캡처 시작 실패:", error);
      return false;
    }
  }

  /**
   * 캡처 중지
   */
  async stopCapture(): Promise<boolean> {
    if (!window.electron) return false;

    try {
      await window.electron.invoke("stop-capture");
      return true;
    } catch (error) {
      console.error("캡처 중지 실패:", error);
      return false;
    }
  }

  /**
   * 캡처 일시정지
   */
  async pauseCapture(): Promise<boolean> {
    if (!window.electron) return false;

    try {
      await window.electron.invoke("pause-capture");
      return true;
    } catch (error) {
      console.error("캡처 일시정지 실패:", error);
      return false;
    }
  }

  /**
   * 캡처 재개
   */
  async resumeCapture(): Promise<boolean> {
    if (!window.electron) return false;

    try {
      await window.electron.invoke("resume-capture");
      return true;
    } catch (error) {
      console.error("캡처 재개 실패:", error);
      return false;
    }
  }

  /**
   * 현재 캡처 상태 확인
   */
  async getCaptureStatus(): Promise<any> {
    if (!window.electron) return null;

    try {
      return await window.electron.invoke("get-capture-status");
    } catch (error) {
      console.error("캡처 상태 확인 실패:", error);
      return null;
    }
  }

  /**
   * 캡처 활성화 여부 확인
   */
  isCapturing(): boolean {
    return this.isActive;
  }

  /**
   * 캡처 데이터 가져오기
   */
  getCaptureData(): any {
    return this.captureData;
  }

  /**
   * 상태 변경 리스너 등록
   */
  addChangeListener(listener: () => void): () => void {
    this.listeners.push(listener);

    // 리스너 제거 함수 반환
    return () => {
      this.listeners = this.listeners.filter((l) => l !== listener);
    };
  }

  /**
   * 등록된 리스너들에게 알림
   */
  private notifyListeners(): void {
    this.listeners.forEach((listener) => {
      listener();
    });
  }

  /**
   * 현재 일렉트론 세션 가져오기
   */
  getElectronSession(): WorkSession | null {
    return timerService.getActiveSession();
  }

  /**
   * 캡처 가능한 창 목록 가져오기
   */
  async getAvailableWindows(): Promise<any[]> {
    if (!window.electron) return [];

    try {
      return await window.electron.invoke("get-windows");
    } catch (error) {
      console.error("창 목록 가져오기 실패:", error);
      return [];
    }
  }

  /**
   * 일렉트론 환경인지 확인합니다.
   */
  isElectronEnvironment(): boolean {
    return (
      typeof window !== "undefined" &&
      window.electron !== undefined &&
      typeof window.electron.onCaptureStatus === "function"
    );
  }

  /**
   * 녹화 상태 확인
   * @returns {Promise<any>} 현재 녹화 상태 정보
   */
  async getRecordingStatus(): Promise<any> {
    if (!window.electron || !window.electron.getRecordingStatus) {
      return { isRecording: false, isCapturing: false };
    }

    try {
      return await window.electron.getRecordingStatus();
    } catch (error) {
      console.error("녹화 상태 확인 실패:", error);
      return { isRecording: false, isCapturing: false };
    }
  }
}

// 전역에서 접근 가능한 싱글톤 인스턴스
export const electronSessionAdapter = new ElectronSessionAdapter();<|MERGE_RESOLUTION|>--- conflicted
+++ resolved
@@ -1,5 +1,4 @@
 import { WorkSession } from "../types";
-import { sessionStorageService } from "../utils";
 import { timerService } from "./TimerService";
 
 /**
@@ -61,7 +60,6 @@
 
           // 이미 활성화된 세션이 있는지 확인
           const activeSession = timerService.getActiveSession();
-<<<<<<< HEAD
 
           // 활성 세션이 없거나, 활성 세션이 electron 소스가 아니고 녹화 옵션이 활성화되지 않은 경우에만 새 녹화 세션 생성
           if (
@@ -71,16 +69,8 @@
             // 새 세션 시작
             const title = status.windowTitle || "녹화 세션";
             const taskType = "녹화";
-=======
-          if (!activeSession) {
-            // 활성 세션이 없는 경우 새 세션 시작
-            const title = status.windowTitle || "화면 캡처";
-            // 녹화 카테고리 대신 기본 카테고리 사용
-            const taskType = "작업";
->>>>>>> b182805e
             timerService.startSession(title, taskType, "electron");
           }
-          // 기존 세션이 있으면 해당 세션의 녹화 플래그만 업데이트
         } else if (!status.isCapturing && this.isActive) {
           // 캡처 중지됨
           this.isActive = false;
@@ -117,7 +107,6 @@
 
         // 이전 세션 확인
         const activeSession = timerService.getActiveSession();
-<<<<<<< HEAD
 
         // 활성 세션이 없거나, 활성 세션이 electron 소스가 아니고 녹화 옵션이 활성화되지 않은 경우에만 새 녹화 세션 생성
         if (
@@ -127,12 +116,6 @@
           // 새 세션 시작
           const title = "녹화 세션";
           const taskType = "녹화";
-=======
-        if (!activeSession) {
-          // 새 세션 시작 - 녹화 카테고리 대신 기본 카테고리 사용
-          const title = "화면 캡처";
-          const taskType = "작업";
->>>>>>> b182805e
           timerService.startSession(title, taskType, "electron");
         }
       }
